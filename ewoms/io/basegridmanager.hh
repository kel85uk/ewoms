--- conflicted
+++ resolved
@@ -95,15 +95,6 @@
     { return *gridPart_; }
 #endif
 
-<<<<<<< HEAD
-    int gridSequenceNumber () const
-    {
-#if HAVE_DUNE_FEM
-      typedef Dune::Fem::DofManager< Grid > FemDofManager;
-      return FemDofManager::instance( gridPart().grid() ).sequence();
-#else
-      return 0; // return the same sequence number >= 0 means the grid never changes
-=======
     /*!
      * \brief Returns the number of times the grid has been changed since its creation.
      *
@@ -116,8 +107,7 @@
         typedef Dune::Fem::DofManager< Grid > FemDofManager;
         return FemDofManager::instance( gridPart().grid() ).sequence();
 #else
-        return 0;
->>>>>>> e79a546c
+        return 0; // return the same sequence number >= 0 means the grid never changes
 #endif
     }
 
@@ -135,21 +125,13 @@
     {
 #if HAVE_DUNE_FEM
         gridPart_.reset(new GridPart(asImp_().grid()));
-<<<<<<< HEAD
         gridView_.reset(new GridView(static_cast<GridView> (*gridPart_)));
-=======
-        gridView_.reset(new GridView(static_cast<GridView>(*gridPart_)));
->>>>>>> e79a546c
 #else
 #if DUNE_VERSION_NEWER(DUNE_COMMON, 2,3)
         gridView_.reset(new GridView(asImp_().grid().leafGridView()));
 #else
         gridView_.reset(new GridView(asImp_().grid().leafView()));
 #endif
-<<<<<<< HEAD
-        //gridView_.reset(new GridView(BaseGridManagerHelper::gimmeGridView_<TypeTag>(asImp_())));
-=======
->>>>>>> e79a546c
 #endif
     }
 
